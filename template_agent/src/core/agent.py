--- conflicted
+++ resolved
@@ -78,18 +78,9 @@
     Raises:
         Exception: If there are issues with database connections or agent setup.
     """
-    # Initialize MCP client and get tools
+    # Initialize MCP client and get tools (optional for local development)
     tools = []
-
-    # Log MCP connection details for debugging
-    logger.info(f"Attempting to connect to MCP server at {settings.MCP_SERVER_URL}")
-    logger.info(f"MCP server name: {settings.MCP_SERVER_NAME}")
-    logger.info(f"MCP transport protocol: {settings.MCP_TRANSPORT_PROTOCOL}")
-    logger.info(f"MCP connection timeout: {settings.MCP_CONNECTION_TIMEOUT}s")
-    logger.info(f"SSO authentication: {'Yes' if sso_token else 'No'}")
-
     try:
-<<<<<<< HEAD
         client = MultiServerMCPClient(
             {
                 "template-mcp-server": {
@@ -99,82 +90,21 @@
                     if sso_token
                     else {},
                 },
-=======
-        import asyncio
-
-        # Add timeout wrapper for MCP connection
-        async def connect_with_timeout():
-            # Configure MCP client with SSL verification setting
-            server_config = {
-                "url": settings.MCP_SERVER_URL,
-                "transport": settings.MCP_TRANSPORT_PROTOCOL,
-                "headers": {"Authorization": f"Bearer {sso_token}"}
-                if sso_token
-                else {},
->>>>>>> 0a415548
             }
-
-            # Add SSL verification setting (verify=False disables cert verification)
-            if not settings.MCP_SSL_VERIFY:
-                server_config["verify"] = False
-                logger.warning(
-                    "SSL certificate verification disabled for MCP connection"
-                )
-
-            client = MultiServerMCPClient({settings.MCP_SERVER_NAME: server_config})
-            return await client.get_tools()
-
-        tools = await asyncio.wait_for(
-            connect_with_timeout(), timeout=settings.MCP_CONNECTION_TIMEOUT
         )
+        tools = await client.get_tools()
         logger.info(
             f"Successfully connected to MCP server and loaded {len(tools)} tools"
         )
-    except asyncio.TimeoutError:
-        # Handle timeout specifically
-        error_msg = (
-            f"Timeout connecting to MCP server at {settings.MCP_SERVER_URL} "
-            f"after {settings.MCP_CONNECTION_TIMEOUT}s. "
-            f"Server may be down or unreachable."
-        )
-        logger.error(error_msg)
-
+    except Exception as e:
         if settings.USE_INMEMORY_SAVER:
-            logger.warning("Running in local development mode without MCP tools")
-            tools = []
-        else:
-            logger.critical(error_msg)
-            raise AppException(
-                error_msg,
-                AppExceptionCode.PRODUCTION_MCP_CONNECTION_ERROR,
-            )
-    except Exception as e:
-        # Log detailed error information for other exceptions
-        logger.error(
-            f"Failed to connect to MCP server at {settings.MCP_SERVER_URL}",
-            exc_info=True,
-        )
-        logger.error(f"MCP connection error type: {type(e).__name__}")
-        logger.error(f"MCP connection error details: {str(e)}")
-
-        if settings.USE_INMEMORY_SAVER:
-            logger.warning("Running in local development mode without MCP tools")
+            logger.warning(f"Could not connect to MCP server: {e}")
+            logger.info("Running in local development mode without MCP tools")
             tools = []  # No tools for local development
         else:
-<<<<<<< HEAD
             logger.error(f"Failed to connect to MCP server in production mode: {e}")
             raise AppException(
                 "Failed to connect to MCP server in production mode",
-=======
-            # In production, MCP is required
-            error_msg = (
-                f"Failed to connect to required MCP server at {settings.MCP_SERVER_URL}. "
-                f"Error: {type(e).__name__}: {str(e)}"
-            )
-            logger.critical(error_msg)
-            raise AppException(
-                error_msg,
->>>>>>> 0a415548
                 AppExceptionCode.PRODUCTION_MCP_CONNECTION_ERROR,
             )
 
